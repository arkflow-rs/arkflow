--- conflicted
+++ resolved
@@ -21,11 +21,7 @@
 humantime = { workspace = true }
 tracing = { workspace = true }
 datafusion = { workspace = true }
-<<<<<<< HEAD
 datafusion-functions-json = { workspace = true }
-=======
-datafusion-functions-json = "0.46"
->>>>>>> 3f494f3e
 datafusion-table-providers = { version = "0.4", features = [
     "mysql",
     "postgres",
