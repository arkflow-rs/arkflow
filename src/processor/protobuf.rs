--- conflicted
+++ resolved
@@ -372,7 +372,23 @@
     Ok(files)
 }
 
-<<<<<<< HEAD
+pub(crate) struct ProtobufProcessorBuilder;
+impl ProcessorBuilder for ProtobufProcessorBuilder {
+    fn build(&self, config: &Option<serde_json::Value>) -> Result<Arc<dyn Processor>, Error> {
+        if config.is_none() {
+            return Err(Error::Config(
+                "Batch processor configuration is missing".to_string(),
+            ));
+        }
+        let config: ProtobufProcessorConfig = serde_json::from_value(config.clone().unwrap())?;
+        Ok(Arc::new(ProtobufProcessor::new(config)?))
+    }
+}
+
+pub fn init() {
+    register_processor_builder("protobuf", Arc::new(ProtobufProcessorBuilder));
+}
+
 
 #[cfg(test)]
 mod tests {
@@ -386,11 +402,11 @@
         // Create a temporary directory
         let temp_dir = tempdir().unwrap();
         let proto_dir = temp_dir.path().to_str().unwrap().to_string();
-        
+
         // Create a simple proto file
         let proto_file_path = temp_dir.path().join("test.proto");
         let mut file = File::create(&proto_file_path).unwrap();
-        
+
         // Write proto content
         let proto_content = r#"syntax = "proto3";
 
@@ -414,16 +430,16 @@
     TestEnum enum_field = 10;
 }
 "#;
-        
+
         file.write_all(proto_content.as_bytes()).unwrap();
-        
+
         (temp_dir, proto_dir, "test.TestMessage".to_string())
     }
 
     // Helper function to create a test Protobuf message
     fn create_test_protobuf_message(descriptor: &MessageDescriptor) -> Vec<u8> {
         let mut message = DynamicMessage::new(descriptor.clone());
-        
+
         // Set field values
         message.set_field_by_name("bool_field", Value::Bool(true));
         message.set_field_by_name("int32_field", Value::I32(42));
@@ -435,7 +451,7 @@
         message.set_field_by_name("string_field", Value::String("test string".to_string()));
         message.set_field_by_name("bytes_field", Value::Bytes(vec![1, 2, 3, 4].into()));
         message.set_field_by_name("enum_field", Value::EnumNumber(1));
-        
+
         // Encode the message
         let mut buf = Vec::new();
         message.encode(&mut buf).unwrap();
@@ -457,7 +473,7 @@
             Field::new("bytes_field", DataType::Binary, false),
             Field::new("enum_field", DataType::Int32, false),
         ];
-        
+
         // Create columns
         let columns: Vec<ArrayRef> = vec![
             Arc::new(BooleanArray::from(vec![true])),
@@ -471,7 +487,7 @@
             Arc::new(BinaryArray::from(vec![&[1, 2, 3, 4][..]])),
             Arc::new(Int32Array::from(vec![1])),
         ];
-        
+
         // Create schema and record batch
         let schema = Arc::new(Schema::new(fields));
         RecordBatch::try_new(schema, columns).unwrap()
@@ -481,18 +497,18 @@
     async fn test_protobuf_processor_creation() {
         // Create a test proto file
         let (temp_dir, proto_dir, message_type) = create_test_proto_file();
-        
+
         // Create processor config
         let config = ProtobufProcessorConfig {
             proto_inputs: vec![proto_dir],
             proto_includes: None,
             message_type,
         };
-        
+
         // Test processor creation
         let processor = ProtobufProcessor::new(&config);
         assert!(processor.is_ok(), "Failed to create ProtobufProcessor: {:?}", processor.err());
-        
+
         // Clean up is handled automatically when temp_dir goes out of scope
         drop(temp_dir);
     }
@@ -501,40 +517,40 @@
     async fn test_protobuf_to_arrow_conversion() {
         // Create a test proto file
         let (temp_dir, proto_dir, message_type) = create_test_proto_file();
-        
+
         // Create processor config
         let config = ProtobufProcessorConfig {
             proto_inputs: vec![proto_dir],
             proto_includes: None,
             message_type,
         };
-        
+
         // Create processor
         let processor = ProtobufProcessor::new(&config).unwrap();
-        
+
         // Create test protobuf message
         let proto_data = create_test_protobuf_message(&processor.descriptor);
-        
+
         // Test conversion from protobuf to arrow
         let arrow_batch = processor.protobuf_to_arrow(&proto_data);
         assert!(arrow_batch.is_ok(), "Failed to convert Protobuf to Arrow: {:?}", arrow_batch.err());
-        
+
         let batch = arrow_batch.unwrap();
-        
+
         // Verify the converted data
         assert_eq!(batch.num_rows(), 1, "Expected 1 row in the Arrow batch");
         assert_eq!(batch.num_columns(), 10, "Expected 10 columns in the Arrow batch");
-        
+
         // Verify specific field values
         let bool_array = batch.column(0).as_any().downcast_ref::<BooleanArray>().unwrap();
         assert_eq!(bool_array.value(0), true);
-        
+
         let int32_array = batch.column(1).as_any().downcast_ref::<Int32Array>().unwrap();
         assert_eq!(int32_array.value(0), 42);
-        
+
         let string_array = batch.column(7).as_any().downcast_ref::<StringArray>().unwrap();
         assert_eq!(string_array.value(0), "test string");
-        
+
         // Clean up
         drop(temp_dir);
     }
@@ -543,41 +559,41 @@
     async fn test_arrow_to_protobuf_conversion() {
         // Create a test proto file
         let (temp_dir, proto_dir, message_type) = create_test_proto_file();
-        
+
         // Create processor config
         let config = ProtobufProcessorConfig {
             proto_inputs: vec![proto_dir],
             proto_includes: None,
             message_type,
         };
-        
+
         // Create processor
         let processor = ProtobufProcessor::new(&config).unwrap();
-        
+
         // Create test Arrow batch
         let arrow_batch = create_test_arrow_batch();
-        
+
         // Test conversion from Arrow to Protobuf
         let proto_data = processor.arrow_to_protobuf(&arrow_batch);
         assert!(proto_data.is_ok(), "Failed to convert Arrow to Protobuf: {:?}", proto_data.err());
-        
+
         // Verify the converted data by converting it back to Arrow
         let proto_bytes = proto_data.unwrap();
         let arrow_batch_2 = processor.protobuf_to_arrow(&proto_bytes);
         assert!(arrow_batch_2.is_ok(), "Failed to convert back to Arrow: {:?}", arrow_batch_2.err());
-        
+
         let batch = arrow_batch_2.unwrap();
-        
+
         // Verify specific field values after round-trip conversion
         let bool_array = batch.column(0).as_any().downcast_ref::<BooleanArray>().unwrap();
         assert_eq!(bool_array.value(0), true);
-        
+
         let int32_array = batch.column(1).as_any().downcast_ref::<Int32Array>().unwrap();
         assert_eq!(int32_array.value(0), 42);
-        
+
         let string_array = batch.column(7).as_any().downcast_ref::<StringArray>().unwrap();
         assert_eq!(string_array.value(0), "test string");
-        
+
         // Clean up
         drop(temp_dir);
     }
@@ -586,24 +602,24 @@
     async fn test_process_empty_batch() {
         // Create a test proto file
         let (temp_dir, proto_dir, message_type) = create_test_proto_file();
-        
+
         // Create processor config
         let config = ProtobufProcessorConfig {
             proto_inputs: vec![proto_dir],
             proto_includes: None,
             message_type,
         };
-        
+
         // Create processor
         let processor = ProtobufProcessor::new(&config).unwrap();
-        
+
         // Test processing empty batch
         let empty_batch = MessageBatch::new_binary(vec![]);
         let result = processor.process(empty_batch).await;
-        
+
         assert!(result.is_ok(), "Failed to process empty batch: {:?}", result.err());
         assert!(result.unwrap().is_empty(), "Expected empty result for empty batch");
-        
+
         // Clean up
         drop(temp_dir);
     }
@@ -612,30 +628,30 @@
     async fn test_process_binary_to_arrow() {
         // Create a test proto file
         let (temp_dir, proto_dir, message_type) = create_test_proto_file();
-        
+
         // Create processor config
         let config = ProtobufProcessorConfig {
             proto_inputs: vec![proto_dir],
             proto_includes: None,
             message_type,
         };
-        
+
         // Create processor
         let processor = ProtobufProcessor::new(&config).unwrap();
-        
+
         // Create test protobuf message
         let proto_data = create_test_protobuf_message(&processor.descriptor);
-        
+
         // Create message batch with binary content
         let msg_batch = MessageBatch::new_binary(vec![proto_data]);
-        
+
         // Test processing
         let result = processor.process(msg_batch).await;
         assert!(result.is_ok(), "Failed to process binary to arrow: {:?}", result.err());
-        
+
         let batches = result.unwrap();
         assert_eq!(batches.len(), 1, "Expected 1 message batch");
-        
+
         // Verify the result is in Arrow format
         match &batches[0].content {
             Content::Arrow(batch) => {
@@ -644,7 +660,7 @@
             },
             _ => panic!("Expected Arrow content"),
         }
-        
+
         // Clean up
         drop(temp_dir);
     }
@@ -653,30 +669,30 @@
     async fn test_process_arrow_to_binary() {
         // Create a test proto file
         let (temp_dir, proto_dir, message_type) = create_test_proto_file();
-        
+
         // Create processor config
         let config = ProtobufProcessorConfig {
             proto_inputs: vec![proto_dir],
             proto_includes: None,
             message_type,
         };
-        
+
         // Create processor
         let processor = ProtobufProcessor::new(&config).unwrap();
-        
+
         // Create test Arrow batch
         let arrow_batch = create_test_arrow_batch();
-        
+
         // Create message batch with Arrow content
         let msg_batch = MessageBatch::new_arrow(arrow_batch);
-        
+
         // Test processing
         let result = processor.process(msg_batch).await;
         assert!(result.is_ok(), "Failed to process arrow to binary: {:?}", result.err());
-        
+
         let batches = result.unwrap();
         assert_eq!(batches.len(), 1, "Expected 1 message batch");
-        
+
         // Verify the result is in Binary format
         match &batches[0].content {
             Content::Binary(data) => {
@@ -684,26 +700,8 @@
             },
             _ => panic!("Expected Binary content"),
         }
-        
+
         // Clean up
         drop(temp_dir);
     }
 }
-=======
-pub(crate) struct ProtobufProcessorBuilder;
-impl ProcessorBuilder for ProtobufProcessorBuilder {
-    fn build(&self, config: &Option<serde_json::Value>) -> Result<Arc<dyn Processor>, Error> {
-        if config.is_none() {
-            return Err(Error::Config(
-                "Batch processor configuration is missing".to_string(),
-            ));
-        }
-        let config: ProtobufProcessorConfig = serde_json::from_value(config.clone().unwrap())?;
-        Ok(Arc::new(ProtobufProcessor::new(config)?))
-    }
-}
-
-pub fn init() {
-    register_processor_builder("protobuf", Arc::new(ProtobufProcessorBuilder));
-}
->>>>>>> ee55c81b
